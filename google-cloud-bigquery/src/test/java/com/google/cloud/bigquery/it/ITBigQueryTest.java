--- conflicted
+++ resolved
@@ -254,15 +254,12 @@
           INTEGER_FIELD_SCHEMA,
           FLOAT_FIELD_SCHEMA,
           GEOGRAPHY_FIELD_SCHEMA,
-<<<<<<< HEAD
           NUMERIC_FIELD_SCHEMA,
           BIGNUMERIC_FIELD_SCHEMA,
           BIGNUMERIC_FIELD_SCHEMA1,
           BIGNUMERIC_FIELD_SCHEMA2,
           BIGNUMERIC_FIELD_SCHEMA3,
           BIGNUMERIC_FIELD_SCHEMA4);
-=======
-          NUMERIC_FIELD_SCHEMA);
 
   private static final Field DDL_TIMESTAMP_FIELD_SCHEMA =
       Field.newBuilder("TimestampField", LegacySQLTypeName.TIMESTAMP)
@@ -294,7 +291,7 @@
           Field.newBuilder("deaths", LegacySQLTypeName.INTEGER)
               .setMode(Field.Mode.NULLABLE)
               .build());
->>>>>>> f59241bf
+
   private static final Schema SIMPLE_SCHEMA = Schema.of(STRING_FIELD_SCHEMA);
   private static final Schema POLICY_SCHEMA =
       Schema.of(STRING_FIELD_SCHEMA, STRING_FIELD_SCHEMA_WITH_POLICY, INTEGER_FIELD_SCHEMA);
